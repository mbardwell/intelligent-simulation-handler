--- conflicted
+++ resolved
@@ -28,9 +28,7 @@
 
     def getConfig(self, json_config):
         """Imports JSON-based configuration file."""
-<<<<<<< HEAD
 
-=======
         if 'montecarlo' in json_config and not Path(json_config).is_file():
             no_features = int(str(json_config).rsplit('montecarlo',1)[-1].
                              rsplit('.json')[0]) 
@@ -38,7 +36,6 @@
                   format(no_features))
             generateJson(no_features)
             
->>>>>>> b39d33b3
         try:
             with open(json_config, 'r') as data_file:
                 config = json.load(data_file)
@@ -46,13 +43,9 @@
             return config    
         except IOError:
             traceback.print_exc(file=sys.stdout)
-<<<<<<< HEAD
-            return None
 
-=======
             return None            
         
->>>>>>> b39d33b3
     def saveConfig(self, model_name):
         self.config['lookup_table'] = model_name
         try:
@@ -76,14 +69,10 @@
 
     def generateRandomName(self):
         """To be replaced by names from json_config file when updated"""
-<<<<<<< HEAD
-
-        file_path = Path(os.path.dirname(os.path.realpath(__file__)))
-=======
         
         file_path = Path(__file__).parent
->>>>>>> b39d33b3
         file = file_path / ('utils/' + 'us_census_male_names.txt')
+
         with open(str(file), 'r') as namefile:
             names = namefile.read().splitlines()
         namefile.close()
@@ -99,13 +88,8 @@
         """self.gen/load keys: 'interval_s', 'units', 'profile', 'start_time'.
         """
 
-<<<<<<< HEAD
-        self.profiles = self.importTimeProfiles(filename)
-        self.gen = None
-=======
         self.profiles = self.importTimeProfiles(file_name)
         self.gen= None
->>>>>>> b39d33b3
         self.load = None
 
         if self.profiles is not None:
@@ -114,14 +98,8 @@
 
     def importTimeProfiles(self, file_name):
         """Decompress file contents and pipe into pickle object."""
-<<<<<<< HEAD
-
-        filepath = Path(os.path.dirname(os.path.realpath(__file__)))
-        file = filepath / ('data/loadgen_profiles/' + file_name)
-=======
         
         file = Path(__file__).parent / ('data/loadgen_profiles/' + file_name)
->>>>>>> b39d33b3
         try:
             f = gzip.open(str(file), 'rb')
             profile = pickle.load(f)
@@ -162,4 +140,4 @@
     def addToLoad(self):
         """TODO: Adds load to current load profile."""
 
-        print(2)+        print(2)
